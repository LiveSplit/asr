//! Support for attaching to games using the Unreal Engine

use core::{
    array,
    cell::RefCell,
    iter::{self, FusedIterator},
    mem::size_of,
};

use bytemuck::{CheckedBitPattern, Pod, Zeroable};

use crate::{
    file_format::pe, future::retry, signature::Signature, string::ArrayCString, Address, Error,
    PointerSize, Process,
};

const CSTR: usize = 128;

/// Represents access to a Unreal Engine game.
///
/// This struct gives immediate access to 2 important structs present in every UE game:
/// - GEngine: a static object that persists throughout the process' lifetime
/// - GWorld: a pointer to the currently loaded UWorld object
pub struct Module {
    pointer_size: PointerSize,
    //version: Version,
    offsets: &'static Offsets,
    g_engine: Address,
    g_world: Address,
    fname_base: Address,
}

impl Module {
    /// Tries attaching to a UE game. The UE version needs to be correct for this
    /// function to work.
    pub fn attach(
        process: &Process,
        version: Version,
        main_module_address: Address,
    ) -> Option<Self> {
        let pointer_size = pe::MachineType::read(process, main_module_address)?.pointer_size()?;
        let offsets = Offsets::new(version, pointer_size)?;
        let module_size = pe::read_size_of_image(process, main_module_address)? as u64;
        let module_range = (main_module_address, module_size);

        let g_engine = {
            const GENGINE: &[(Signature<7>, u8)] = &[
                (Signature::new("A8 01 75 ?? 48 C7 05"), 7),
                (Signature::new("A8 01 75 ?? C7 05 ??"), 6),
            ];

            let addr = GENGINE.iter().find_map(|(sig, offset)| {
                Some(sig.scan_process_range(process, module_range)? + *offset)
            })?;
            addr + 0x8 + process.read::<i32>(addr).ok()?
        };

        let g_world = {
            const GWORLD: &[(Signature<22>, u8)] = &[
                (
                    Signature::new(
                        "80 7C 24 ?? 00 ?? ?? 48 8B 3D ?? ?? ?? ?? 48 ?? ?? ?? ?? ?? ?? ??",
                    ),
                    10,
                ),
                (
                    Signature::new(
                        "48 8B 05 ?? ?? ?? ?? 48 3B ?? 48 0F 44 ?? 48 89 05 ?? ?? ?? ?? E8",
                    ),
                    3,
                ),
            ];

            let addr = GWORLD.iter().find_map(|(sig, offset)| {
                Some(sig.scan_process_range(process, module_range)? + *offset)
            })?;
            addr + 0x4 + process.read::<i32>(addr).ok()?
        };

        let fname_base = {
            const FNAME_POOL: &[(Signature<13>, u8)] = &[
                (Signature::new("74 09 48 8D 15 ?? ?? ?? ?? EB 16 ?? ??"), 5),
                (Signature::new("89 5C 24 ?? 89 44 24 ?? 74 ?? 48 8D 15"), 13),
                (Signature::new("57 0F B7 F8 74 ?? B8 ?? ?? ?? ?? 8B 44"), 7),
            ];

            let addr = FNAME_POOL.iter().find_map(|(sig, offset)| {
                Some(sig.scan_process_range(process, module_range)? + *offset)
            })?;
            addr + 0x4 + process.read::<i32>(addr).ok()?
        };

        Some(Self {
            pointer_size,
            //version,
            offsets,
            g_engine,
            g_world,
            fname_base,
        })
    }

    /// Tries attaching to a UE game. The UE version needs to be correct for this
    /// function to work.
    pub async fn wait_attach(
        process: &Process,
        version: Version,
        main_module_address: Address,
    ) -> Self {
        retry(|| Self::attach(process, version, main_module_address)).await
    }

    /// Returns the memory pointer to GWorld
    pub const fn g_world(&self) -> Address {
        self.g_world
    }

    /// Returns the memory pointer to GEngine
    pub const fn g_engine(&self) -> Address {
        self.g_engine
    }

    /// Returns the current instance of GWorld
    pub fn get_g_world_uobject(&self, process: &Process) -> Option<UObject> {
        match process.read_pointer(self.g_world, self.pointer_size) {
            Ok(Address::NULL) | Err(_) => None,
            Ok(val) => Some(UObject { object: val }),
        }
    }

    /// Returns the current instance of GEngine
    pub fn get_g_engine_uobject(&self, process: &Process) -> Option<UObject> {
        match process.read_pointer(self.g_engine, self.pointer_size) {
            Ok(Address::NULL) | Err(_) => None,
            Ok(val) => Some(UObject { object: val }),
        }
    }

    /// Returns string associated with provided FNameKey
    pub fn get_fname<const N: usize>(
        &self, 
        process: &Process, 
        key: FNameKey,
    ) -> Result<ArrayCString<N>, Error> {
        let addr = process.read_pointer(
<<<<<<< HEAD
            self.fname_base + self.size_of_ptr().wrapping_mul(key.chunk_offset as u64 + 2),
=======
            self.fname_base + (self.pointer_size as u64).wrapping_mul(key.chunk_offset as u64 + 2),
>>>>>>> cd947422
            self.pointer_size,
        )? + (key.name_offset as u64).wrapping_mul(size_of::<u16>() as u64);

        let string_size = process
            .read::<u16>(addr)?
            .checked_shr(6)
            .unwrap_or_default() as usize;

        let mut string = process.read::<ArrayCString<N>>(addr + size_of::<u16>() as u64)?;
        string.set_len(string_size);

        Ok(string)
<<<<<<< HEAD
    }

    #[inline]
    const fn size_of_ptr(&self) -> u64 {
        self.pointer_size as u64
=======
>>>>>>> cd947422
    }
}

/// An `UObject` is the base class of every Unreal Engine object,
/// from which every other class in the UE engine inherits from.
///
/// This struct represents a currently running instance of any UE class,
/// from which it's possible to perform introspection in order to return
/// various information, such as the class' `FName`, property names, offsets, etc.
///
// Docs:
// - https://docs.unrealengine.com/4.27/en-US/API/Runtime/CoreUObject/UObject/UObject/
// - https://gist.github.com/apple1417/b23f91f7a9e3b834d6d052d35a0010ff#object-structure
#[derive(Copy, Clone)]
pub struct UObject {
    object: Address,
}

impl UObject {
    /// Create an arbitrary `UObject` from an address 
    pub fn new(address: Address) -> Self {
        Self {
            object: address,
        }
    }

    /// Returns the address of the current `UObject`
    pub fn get_address(&self) -> Address {
        self.object
    }

    /// Reads the `FName` of the current `UObject`
    pub fn get_fname<const N: usize>(
        &self,
        process: &Process,
        module: &Module,
    ) -> Result<ArrayCString<N>, Error> {
        let key = process.read::<FNameKey>(self.object + module.offsets.uobject_fname)?;

        module.get_fname(process, key)
    }

    /// Returns the underlying class definition for the current `UObject`
    fn get_uclass(&self, process: &Process, module: &Module) -> Result<UClass, Error> {
        match process.read_pointer(
            self.object + module.offsets.uobject_class,
            module.pointer_size,
        ) {
            Ok(Address::NULL) | Err(_) => Err(Error {}),
            Ok(val) => Ok(UClass { class: val }),
        }
    }

    /// Tries to find a field with the specified name in the current UObject and returns
    /// the offset of the field from the start of an instance of the class.
    pub fn get_field_offset(
        &self,
        process: &Process,
        module: &Module,
        field_name: &str,
    ) -> Option<u32> {
        self.get_uclass(process, module)
            .ok()?
            .get_field_offset(process, module, field_name)
    }
}

/// An UClass / UStruct is the object class relative to a specific UObject.
/// It essentially represents the class definition for any given UObject,
/// containing information about its properties, parent and children classes,
/// and much more.
///
/// It's always referred by an UObject and it's used for recover data about
/// its properties and offsets.
///
// Source: https://github.com/bl-sdk/unrealsdk/blob/master/src/unrealsdk/unreal/classes/ustruct.h
#[derive(Copy, Clone)]
struct UClass {
    class: Address,
}

impl UClass {
    fn properties<'a>(
        &'a self,
        process: &'a Process,
        module: &'a Module,
    ) -> impl FusedIterator<Item = UProperty> + 'a {
        // Logic: properties are contained in a linked list that can be accessed directly
        // through the `property_link` field, from the most derived to the least derived class.
        // Source: https://gist.github.com/apple1417/b23f91f7a9e3b834d6d052d35a0010ff#object-structure
        //
        // However, if you are in a class with no additional fields other than the ones it inherits from,
        // `property_link` results in a null pointer. In this case, we access the parent class
        // through the `super_field` offset.
        let mut current_property = {
            let mut val = None;
            let mut current_class = *self;

            while val.is_none() {
                match process.read_pointer(
                    current_class.class + module.offsets.uclass_property_link,
                    module.pointer_size,
                ) {
                    Ok(Address::NULL) => match process.read_pointer(
                        current_class.class + module.offsets.uclass_super_field,
                        module.pointer_size,
                    ) {
                        Ok(Address::NULL) | Err(_) => break,
                        Ok(super_field) => {
                            current_class = UClass { class: super_field };
                        }
                    },
                    Ok(current_property_address) => {
                        val = Some(UProperty {
                            property: current_property_address,
                        });
                    }
                    _ => break,
                }
            }

            val
        };

        iter::from_fn(move || match current_property {
            Some(prop) => match process.read_pointer(
                prop.property + module.offsets.uproperty_property_link_next,
                module.pointer_size,
            ) {
                Ok(val) => {
                    current_property = match val {
                        Address::NULL => None,
                        _ => Some(UProperty { property: val }),
                    };
                    Some(prop)
                }
                _ => None,
            },
            _ => None,
        })
        .fuse()
    }

    /// Returns the offset for the specified named property.
    /// Returns `None` on case of failure.
    fn get_field_offset(
        &self,
        process: &Process,
        module: &Module,
        field_name: &str,
    ) -> Option<u32> {
        self.properties(process, module)
            .find(|field| {
                field
                    .get_fname::<CSTR>(process, module)
                    .is_ok_and(|name| name.matches(field_name))
            })?
            .get_offset(process, module)
    }
}

/// Definition for a property used in a certain UClass.
///
/// Used mostly just to recover field names and offsets.
// Source: https://github.com/bl-sdk/unrealsdk/blob/master/src/unrealsdk/unreal/classes/uproperty.h
#[derive(Copy, Clone)]
struct UProperty {
    property: Address,
}

impl UProperty {
    fn get_fname<const N: usize>(
        &self,
        process: &Process,
        module: &Module,
    ) -> Result<ArrayCString<N>, Error> {
        let key = process.read::<FNameKey>(self.property + module.offsets.uproperty_fname)?;

        module.get_fname(process, key)
    }

    fn get_offset(&self, process: &Process, module: &Module) -> Option<u32> {
        process
            .read(self.property + module.offsets.uproperty_offset_internal)
            .ok()
    }
}

/// A key to an `FName`, whose associated string can be retrieved from the FName pool
<<<<<<< HEAD
#[derive(Copy, Clone, PartialEq, Eq)]
=======
#[derive(Pod, Zeroable, Copy, Clone, PartialEq, Eq, Debug)]
>>>>>>> cd947422
#[repr(C)]
pub struct FNameKey {
    name_offset: u16,
    chunk_offset: u16,
}

impl FNameKey {
    /// Returns `true` if the key's values are 0
    pub fn is_null(&self) -> bool {
        self.chunk_offset == 0 && self.name_offset == 0
    }
}

<<<<<<< HEAD
impl Default for FNameKey {
    fn default() -> Self {
        Self { chunk_offset: Default::default(), name_offset: Default::default() }
    }
}

/// SAFETY: The type is a C struct of two u16s, which is `Pod`.
unsafe impl Pod for FNameKey {}
/// SAFETY: The type is a C struct of two u16s, which is `Zeroable`.
unsafe impl Zeroable for FNameKey{}

=======
>>>>>>> cd947422
/// An implementation for automatic pointer path resolution
#[derive(Clone)]
pub struct UnrealPointer<const CAP: usize> {
    cache: RefCell<UnrealPointerCache<CAP>>,
    base_address: Address,
    fields: [&'static str; CAP],
    depth: usize,
}

#[derive(Clone, Copy)]
struct UnrealPointerCache<const CAP: usize> {
    offsets: [u64; CAP],
    resolved_offsets: usize,
}

impl<const CAP: usize> UnrealPointer<CAP> {
    /// Creates a new instance of the Pointer struct
    ///
    /// `CAP` should be higher or equal to the number of offsets defined in `fields`.
    ///
    /// If a higher number of offsets is provided, the pointer path will be truncated
    /// according to the value of `CAP`.
    pub fn new(base_address: Address, fields: &[&'static str]) -> Self {
        let this_fields: [&str; CAP] = {
            let mut iter = fields.iter();
            array::from_fn(|_| iter.next().copied().unwrap_or_default())
        };

        let cache = RefCell::new(UnrealPointerCache {
            offsets: [u64::default(); CAP],
            resolved_offsets: usize::default(),
        });

        Self {
            cache,
            base_address,
            fields: this_fields,
            depth: fields.len().min(CAP),
        }
    }

    /// Tries to resolve the pointer path
    fn find_offsets(&self, process: &Process, module: &Module) -> Result<(), Error> {
        let mut cache = self.cache.borrow_mut();

        // If the pointer path has already been found, there's no need to continue
        if cache.resolved_offsets == self.depth {
            return Ok(());
        }

        // If we already resolved some offsets, we need to traverse them again starting from the base address
        // (usually GWorld of GEngine) in order to recalculate the address of the farthest UObject we can reach.
        // If no offsets have been resolved yet, we just need to read the base address instead.
        let mut current_uobject = UObject {
            object: match cache.resolved_offsets {
                0 => process.read_pointer(self.base_address, module.pointer_size)?,
                x => {
                    let mut addr = process.read_pointer(self.base_address, module.pointer_size)?;
                    for &i in &cache.offsets[..x] {
                        addr = process.read_pointer(addr + i, module.pointer_size)?;
                    }
                    addr
                }
            },
        };

        for i in cache.resolved_offsets..self.depth {
            let offset_from_string = match self.fields[i].strip_prefix("0x") {
                Some(rem) => u32::from_str_radix(rem, 16).ok(),
                _ => self.fields[i].parse().ok(),
            };

            let current_offset = match offset_from_string {
                Some(offset) => offset as u64,
                _ => current_uobject
                    .get_field_offset(process, module, self.fields[i])
                    .ok_or(Error {})? as u64,
            };

            cache.offsets[i] = current_offset;
            cache.resolved_offsets += 1;

            current_uobject = UObject {
                object: process
                    .read_pointer(current_uobject.object + current_offset, module.pointer_size)?,
            };
        }
        Ok(())
    }

    /// Dereferences the pointer path, returning the memory address at the end of the path
    pub fn deref_offsets(&self, process: &Process, module: &Module) -> Result<Address, Error> {
        self.find_offsets(process, module)?;
        let cache = self.cache.borrow();
        let (&last, path) = cache.offsets[..self.depth].split_last().ok_or(Error {})?;
        let mut address = process.read_pointer(self.base_address, module.pointer_size)?;
        for &offset in path {
            address = process.read_pointer(address + offset, module.pointer_size)?;
        }
        Ok(address + last)
    }

    /// Dereferences the pointer path, returning the value stored at the final memory address
    pub fn deref<T: CheckedBitPattern>(
        &self,
        process: &Process,
        module: &Module,
    ) -> Result<T, Error> {
        self.find_offsets(process, module)?;
        let cache = self.cache.borrow();
        process.read_pointer_path(
            process.read_pointer(self.base_address, module.pointer_size)?,
            module.pointer_size,
            &cache.offsets[..self.depth],
        )
    }
}

struct Offsets {
    uobject_fname: u8,
    uobject_class: u8,
    uclass_super_field: u8,
    uclass_property_link: u8,
    uproperty_fname: u8,
    uproperty_offset_internal: u8,
    uproperty_property_link_next: u8,
}

impl Offsets {
    const fn new(version: Version, pointer_size: PointerSize) -> Option<&'static Self> {
        match pointer_size {
            PointerSize::Bit64 => Some(match version {
                // Tested on: Sonic Omens
                Version::V4_23 | Version::V4_24 => &Self {
                    uobject_fname: 0x18,
                    uobject_class: 0x10,
                    uclass_super_field: 0x40,
                    uclass_property_link: 0x48,
                    uproperty_fname: 0x18,
                    uproperty_offset_internal: 0x44,
                    uproperty_property_link_next: 0x50,
                },
                // Tested on: Tetris Effect / Kao the Kangaroo
                Version::V4_25
                | Version::V4_26
                | Version::V4_27
                | Version::V5_0
                | Version::V5_1
                | Version::V5_2 => &Self {
                    uobject_fname: 0x18,
                    uobject_class: 0x10,
                    uclass_super_field: 0x40,
                    uclass_property_link: 0x50,
                    uproperty_fname: 0x28,
                    uproperty_offset_internal: 0x4C,
                    uproperty_property_link_next: 0x58,
                },
                // Tested on Unreal Physics
                Version::V5_3 | Version::V5_4 => &Self {
                    uobject_fname: 0x18,
                    uobject_class: 0x10,
                    uclass_super_field: 0x40,
                    uclass_property_link: 0x50,
                    uproperty_fname: 0x20,
                    uproperty_offset_internal: 0x44,
                    uproperty_property_link_next: 0x48,
                },
            }),
            _ => None,
        }
    }
}

#[non_exhaustive]
#[derive(Copy, Clone, PartialEq, Hash, Debug, PartialOrd)]
#[allow(missing_docs)]
/// The version of Unreal Engine used by the game
pub enum Version {
    V4_23,
    V4_24,
    V4_25,
    V4_26,
    V4_27,
    V5_0,
    V5_1,
    V5_2,
    V5_3,
    V5_4,
}<|MERGE_RESOLUTION|>--- conflicted
+++ resolved
@@ -143,11 +143,7 @@
         key: FNameKey,
     ) -> Result<ArrayCString<N>, Error> {
         let addr = process.read_pointer(
-<<<<<<< HEAD
-            self.fname_base + self.size_of_ptr().wrapping_mul(key.chunk_offset as u64 + 2),
-=======
-            self.fname_base + (self.pointer_size as u64).wrapping_mul(key.chunk_offset as u64 + 2),
->>>>>>> cd947422
+        self.fname_base + (self.pointer_size as u64).wrapping_mul(key.chunk_offset as u64 + 2),
             self.pointer_size,
         )? + (key.name_offset as u64).wrapping_mul(size_of::<u16>() as u64);
 
@@ -160,14 +156,6 @@
         string.set_len(string_size);
 
         Ok(string)
-<<<<<<< HEAD
-    }
-
-    #[inline]
-    const fn size_of_ptr(&self) -> u64 {
-        self.pointer_size as u64
-=======
->>>>>>> cd947422
     }
 }
 
@@ -357,11 +345,7 @@
 }
 
 /// A key to an `FName`, whose associated string can be retrieved from the FName pool
-<<<<<<< HEAD
-#[derive(Copy, Clone, PartialEq, Eq)]
-=======
 #[derive(Pod, Zeroable, Copy, Clone, PartialEq, Eq, Debug)]
->>>>>>> cd947422
 #[repr(C)]
 pub struct FNameKey {
     name_offset: u16,
@@ -375,20 +359,6 @@
     }
 }
 
-<<<<<<< HEAD
-impl Default for FNameKey {
-    fn default() -> Self {
-        Self { chunk_offset: Default::default(), name_offset: Default::default() }
-    }
-}
-
-/// SAFETY: The type is a C struct of two u16s, which is `Pod`.
-unsafe impl Pod for FNameKey {}
-/// SAFETY: The type is a C struct of two u16s, which is `Zeroable`.
-unsafe impl Zeroable for FNameKey{}
-
-=======
->>>>>>> cd947422
 /// An implementation for automatic pointer path resolution
 #[derive(Clone)]
 pub struct UnrealPointer<const CAP: usize> {
