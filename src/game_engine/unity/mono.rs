//! Support for attaching to Unity games that are using the standard Mono
//! backend.

use crate::{
<<<<<<< HEAD
    deep_pointer::DeepPointer,
    file_format::pe,
    future::retry,
    signature::{Signature, SignatureScanner},
    string::ArrayCString,
    Address, Address32, Address64, Error, PointerSize, Process,
=======
    file_format::pe, future::retry, signature::Signature, string::ArrayCString, Address, Address32,
    Address64, Error, PointerSize, Process,
};
use core::{
    array,
    cell::RefCell,
    iter::{self, FusedIterator},
>>>>>>> 2ab38e8f
};

#[cfg(feature = "derive")]
pub use asr_derive::MonoClass as Class;
use bytemuck::CheckedBitPattern;

const CSTR: usize = 128;

/// Represents access to a Unity game that is using the standard Mono backend.
pub struct Module {
    pointer_size: PointerSize,
    version: Version,
    offsets: &'static Offsets,
    assemblies: Address,
}

impl Module {
    /// Tries attaching to a Unity game that is using the standard Mono backend.
    /// This function automatically detects the [Mono version](Version). If you
    /// know the version in advance or it fails detecting it, use
    /// [`attach`](Self::attach) instead.
    pub fn attach_auto_detect(process: &Process) -> Option<Self> {
        let version = detect_version(process)?;
        Self::attach(process, version)
    }

    /// Tries attaching to a Unity game that is using the standard Mono backend
    /// with the [Mono version](Version) provided. The version needs to be
    /// correct for this function to work. If you don't know the version in
    /// advance, use [`attach_auto_detect`](Self::attach_auto_detect) instead.
    pub fn attach(process: &Process, version: Version) -> Option<Self> {
        let module = ["mono.dll", "mono-2.0-bdwgc.dll"]
            .iter()
            .find_map(|&name| process.get_module_address(name).ok())?;

        let pointer_size = match pe::MachineType::read(process, module)? {
            pe::MachineType::X86_64 => PointerSize::Bit64,
            _ => PointerSize::Bit32,
        };

        let offsets = Offsets::new(version, pointer_size)?;

        let root_domain_function_address = pe::symbols(process, module)
            .find(|symbol| {
                symbol
                    .get_name::<25>(process)
                    .is_ok_and(|name| name.matches("mono_assembly_foreach"))
            })?
            .address;

        let assemblies: Address = match pointer_size {
            PointerSize::Bit64 => {
                const SIG_MONO_64: Signature<3> = Signature::new("48 8B 0D");
                let scan_address: Address =
                    SIG_MONO_64.scan(process, root_domain_function_address, 0x100)? + 3;
                scan_address + 0x4 + process.read::<i32>(scan_address).ok()?
            }
            PointerSize::Bit32 => {
                const SIG_32_1: Signature<2> = Signature::new("FF 35");
                const SIG_32_2: Signature<2> = Signature::new("8B 0D");

                let ptr = [SIG_32_1, SIG_32_2]
                    .iter()
                    .find_map(|sig| sig.scan(process, root_domain_function_address, 0x100))?
                    + 2;

                process.read::<Address32>(ptr).ok()?.into()
            }
            _ => return None,
        };

        Some(Self {
            pointer_size,
            version,
            offsets,
            assemblies,
        })
    }

    fn assemblies<'a>(&'a self, process: &'a Process) -> impl FusedIterator<Item = Assembly> + 'a {
        let mut assembly = process
            .read_pointer(self.assemblies, self.pointer_size)
            .ok()
            .filter(|val| !val.is_null());

        iter::from_fn(move || {
            let [data, next_assembly]: [Address; 2] = match self.pointer_size {
                PointerSize::Bit64 => process
                    .read::<[Address64; 2]>(assembly?)
                    .ok()?
                    .map(|item| item.into()),
                _ => process
                    .read::<[Address32; 2]>(assembly?)
                    .ok()?
                    .map(|item| item.into()),
            };

            assembly = Some(next_assembly);

            Some(Assembly { assembly: data })
        })
        .fuse()
    }

    /// Looks for the specified binary [image](Image) inside the target process.
    /// An [image](Image) is a .NET DLL that is loaded
    /// by the game. The `Assembly-CSharp` [image](Image) is the main game
    /// assembly, and contains all the game logic. The
    /// [`get_default_image`](Self::get_default_image) function is a shorthand
    /// for this function that accesses the `Assembly-CSharp` [image](Image).
    pub fn get_image(&self, process: &Process, assembly_name: &str) -> Option<Image> {
        self.assemblies(process)
            .find(|assembly| {
                assembly
                    .get_name::<CSTR>(process, self)
                    .is_ok_and(|name| name.matches(assembly_name))
            })
            .and_then(|assembly| assembly.get_image(process, self))
    }

    /// Looks for the `Assembly-CSharp` binary [image](Image) inside the target
    /// process. An [image](Image) is a .NET DLL that is loaded
    /// by the game. The `Assembly-CSharp` [image](Image) is the main
    /// game assembly, and contains all the game logic. This function is a
    /// shorthand for [`get_image`](Self::get_image) that accesses the
    /// `Assembly-CSharp` [image](Image).
    pub fn get_default_image(&self, process: &Process) -> Option<Image> {
        self.get_image(process, "Assembly-CSharp")
    }

    /// Attaches to a Unity game that is using the standard Mono backend. This
    /// function automatically detects the [Mono version](Version). If you
    /// know the version in advance or it fails detecting it, use
    /// [`wait_attach`](Self::wait_attach) instead.
    ///
    /// This is the `await`able version of the
    /// [`attach_auto_detect`](Self::attach_auto_detect) function, yielding back
    /// to the runtime between each try.
    pub async fn wait_attach_auto_detect(process: &Process) -> Module {
        retry(|| Self::attach_auto_detect(process)).await
    }

    /// Attaches to a Unity game that is using the standard Mono backend with the
    /// [Mono version](Version) provided. The version needs to be correct
    /// for this function to work. If you don't know the version in advance, use
    /// [`wait_attach_auto_detect`](Self::wait_attach_auto_detect) instead.
    ///
    /// This is the `await`able version of the [`attach`](Self::attach)
    /// function, yielding back to the runtime between each try.
    pub async fn wait_attach(process: &Process, version: Version) -> Self {
        retry(|| Self::attach(process, version)).await
    }

    /// Looks for the specified binary [image](Image) inside the target process.
    /// An [image](Image) is a .NET DLL that is loaded
    /// by the game. The `Assembly-CSharp` [image](Image) is the main game
    /// assembly, and contains all the game logic. The
    /// [`wait_get_default_image`](Self::wait_get_default_image) function is a
    /// shorthand for this function that accesses the `Assembly-CSharp`
    /// [image](Image).
    ///
    /// This is the `await`able version of the [`get_image`](Self::get_image)
    /// function, yielding back to the runtime between each try.
    pub async fn wait_get_image(&self, process: &Process, assembly_name: &str) -> Image {
        retry(|| self.get_image(process, assembly_name)).await
    }

    /// Looks for the `Assembly-CSharp` binary [image](Image) inside the target
    /// process. An [image](Image) is a .NET DLL that
    /// is loaded by the game. The `Assembly-CSharp` [image](Image) is the main
    /// game assembly, and contains all the game logic. This function is a
    /// shorthand for [`wait_get_image`](Self::wait_get_image) that accesses the
    /// `Assembly-CSharp` [image](Image).
    ///
    /// This is the `await`able version of the
    /// [`get_default_image`](Self::get_default_image) function, yielding back
    /// to the runtime between each try.
    pub async fn wait_get_default_image(&self, process: &Process) -> Image {
        retry(|| self.get_default_image(process)).await
    }

    #[inline]
    const fn size_of_ptr(&self) -> u64 {
        self.pointer_size as u64
    }
}

#[derive(Copy, Clone)]
struct Assembly {
    assembly: Address,
}

impl Assembly {
    fn get_name<const N: usize>(
        &self,
        process: &Process,
        module: &Module,
    ) -> Result<ArrayCString<N>, Error> {
        process
            .read_pointer(
                self.assembly + module.offsets.monoassembly_aname,
                module.pointer_size,
            )
            .and_then(|addr| process.read(addr))
    }

    fn get_image(&self, process: &Process, module: &Module) -> Option<Image> {
        process
            .read_pointer(
                self.assembly + module.offsets.monoassembly_image,
                module.pointer_size,
            )
            .ok()
            .filter(|val| !val.is_null())
            .map(|image| Image { image })
    }
}

/// An image is a .NET DLL that is loaded by the game. The `Assembly-CSharp`
/// image is the main game assembly, and contains all the game logic.
#[derive(Copy, Clone)]
pub struct Image {
    image: Address,
}

impl Image {
    /// Iterates over all [.NET classes](struct@Class) in the image.
    pub fn classes<'a>(
        &self,
        process: &'a Process,
        module: &'a Module,
    ) -> impl FusedIterator<Item = Class> + 'a {
        let class_cache_size = process
            .read::<i32>(
                self.image
                    + module.offsets.monoimage_class_cache
                    + module.offsets.monointernalhashtable_size,
            )
            .ok()
            .filter(|&val| val != 0);

        let table_addr = class_cache_size.and_then(|_| {
            process
                .read_pointer(
                    self.image
                        + module.offsets.monoimage_class_cache
                        + module.offsets.monointernalhashtable_table,
                    module.pointer_size,
                )
                .ok()
        });

        (0..class_cache_size.unwrap_or_default()).flat_map(move |i| {
            let mut table = table_addr.and_then(|addr| {
                process
                    .read_pointer(
                        addr + (i as u64).wrapping_mul(module.size_of_ptr()),
                        module.pointer_size,
                    )
                    .ok()
            });

            iter::from_fn(move || {
                let class = process.read_pointer(table?, module.pointer_size).ok()?;

                table = process
                    .read_pointer(
                        table? + module.offsets.monoclassdef_next_class_cache,
                        module.pointer_size,
                    )
                    .ok()
                    .filter(|val| !val.is_null());

                Some(Class { class })
            })
            .fuse()
        })
    }

    /// Tries to find the specified [.NET class](struct@Class) in the image.
    pub fn get_class(&self, process: &Process, module: &Module, class_name: &str) -> Option<Class> {
        self.classes(process, module).find(|class| {
            class
                .get_name::<CSTR>(process, module)
                .is_ok_and(|name| name.matches(class_name))
        })
    }

    /// Tries to find the specified [.NET class](struct@Class) in the image.
    /// This is the `await`able version of the [`get_class`](Self::get_class)
    /// function, yielding back to the runtime between each try.
    pub async fn wait_get_class(
        &self,
        process: &Process,
        module: &Module,
        class_name: &str,
    ) -> Class {
        retry(|| self.get_class(process, module, class_name)).await
    }
}

/// A .NET class that is part of an [`Image`](Image).
#[derive(Copy, Clone)]
pub struct Class {
    class: Address,
}

impl Class {
    fn get_name<const N: usize>(
        &self,
        process: &Process,
        module: &Module,
    ) -> Result<ArrayCString<N>, Error> {
        process
            .read_pointer(
                self.class + module.offsets.monoclassdef_klass + module.offsets.monoclass_name,
                module.pointer_size,
            )
            .and_then(|addr| process.read(addr))
    }

    fn get_name_space<const N: usize>(
        &self,
        process: &Process,
        module: &Module,
    ) -> Result<ArrayCString<N>, Error> {
        process
            .read_pointer(
                self.class
                    + module.offsets.monoclassdef_klass
                    + module.offsets.monoclass_name_space,
                module.pointer_size,
            )
            .and_then(|addr| process.read(addr))
    }

    fn fields<'a>(
        &'a self,
        process: &'a Process,
        module: &'a Module,
    ) -> impl FusedIterator<Item = Field> + 'a {
        let mut this_class = Some(*self);

        iter::from_fn(move || {
            if this_class?
                .get_name::<CSTR>(process, module)
                .ok()?
                .matches("Object")
                || this_class?
                    .get_name_space::<CSTR>(process, module)
                    .ok()?
                    .matches("UnityEngine")
            {
                None
            } else {
                let field_count = process
                    .read::<u32>(this_class?.class + module.offsets.monoclassdef_field_count)
                    .ok()
                    .filter(|val| !val.eq(&0));

                let fields = field_count.and_then(|_| {
                    process
                        .read_pointer(
                            this_class?.class
                                + module.offsets.monoclassdef_klass
                                + module.offsets.monoclass_fields,
                            module.pointer_size,
                        )
                        .ok()
                });

                this_class = this_class?.get_parent(process, module);

                Some(
                    (0..field_count.unwrap_or_default() as u64).filter_map(move |i| {
                        fields.map(|fields| Field {
                            field: fields
                                + i.wrapping_mul(module.offsets.monoclassfieldalignment as u64),
                        })
                    }),
                )
            }
        })
        .fuse()
        .flatten()
    }

    /// Tries to find the offset for a field with the specified name in the class.
    /// If it's a static field, the offset will be from the start of the static
    /// table.
    pub fn get_field_offset(
        &self,
        process: &Process,
        module: &Module,
        field_name: &str,
    ) -> Option<u32> {
        self.fields(process, module)
            .find(|field| {
                field
                    .get_name::<CSTR>(process, module)
                    .is_ok_and(|name| name.matches(field_name))
            })
            .and_then(|field| field.get_offset(process, module))
    }

    /// Tries to find the address of a static instance of the class based on its
    /// field name. This waits until the field is not null.
    pub async fn wait_get_static_instance(
        &self,
        process: &Process,
        module: &Module,
        field_name: &str,
    ) -> Address {
        let static_table = self.wait_get_static_table(process, module).await;
        let field_offset = self
            .wait_get_field_offset(process, module, field_name)
            .await;
        let singleton_location = static_table + field_offset;

        retry(|| {
            let addr = process
                .read_pointer(singleton_location, module.pointer_size)
                .ok()?;

            if addr.is_null() {
                None
            } else {
                Some(addr)
            }
        })
        .await
    }

    fn get_static_table_pointer(&self, process: &Process, module: &Module) -> Option<Address> {
        let runtime_info = process
            .read_pointer(
                self.class
                    + module.offsets.monoclassdef_klass
                    + module.offsets.monoclass_runtime_info,
                module.pointer_size,
            )
            .ok()?;

        let mut vtables = process
            .read_pointer(
                runtime_info + module.offsets.monoclassruntimeinfo_domain_vtables,
                module.pointer_size,
            )
            .ok()?;

        // Mono V1 behaves differently when it comes to recover the static table
        match module.version {
            Version::V1 => Some(vtables + module.offsets.monoclass_vtable_size),
            _ => {
                vtables = vtables + module.offsets.monovtable_vtable;

                let vtable_size = process
                    .read::<u32>(
                        self.class
                            + module.offsets.monoclassdef_klass
                            + module.offsets.monoclass_vtable_size,
                    )
                    .ok()?;

                Some(vtables + (vtable_size as u64).wrapping_mul(module.size_of_ptr()))
            }
        }
    }

    /// Returns the address of the static table of the class. This contains the
    /// values of all the static fields.
    pub fn get_static_table(&self, process: &Process, module: &Module) -> Option<Address> {
        process
            .read_pointer(
                self.get_static_table_pointer(process, module)?,
                module.pointer_size,
            )
            .ok()
            .filter(|val| !val.is_null())
    }

    /// Tries to find the parent class.
    pub fn get_parent(&self, process: &Process, module: &Module) -> Option<Class> {
        process
            .read_pointer(
                self.class + module.offsets.monoclassdef_klass + module.offsets.monoclass_parent,
                module.pointer_size,
            )
            .ok()
            .filter(|val| !val.is_null())
            .and_then(|parent_addr| process.read_pointer(parent_addr, module.pointer_size).ok())
            .filter(|val| !val.is_null())
            .map(|class| Class { class })
    }

    /// Tries to find a field with the specified name in the class. This returns
    /// the offset of the field from the start of an instance of the class. If
    /// it's a static field, the offset will be from the start of the static
    /// table. This is the `await`able version of the
    /// [`get_field_offset`](Self::get_field_offset) function.
    pub async fn wait_get_field_offset(
        &self,
        process: &Process,
        module: &Module,
        name: &str,
    ) -> u32 {
        retry(|| self.get_field_offset(process, module, name)).await
    }

    /// Returns the address of the static table of the class. This contains the
    /// values of all the static fields. This is the `await`able version of the
    /// [`get_static_table`](Self::get_static_table) function.
    pub async fn wait_get_static_table(&self, process: &Process, module: &Module) -> Address {
        retry(|| self.get_static_table(process, module)).await
    }

    /// Tries to find the parent class. This is the `await`able version of the
    /// [`get_parent`](Self::get_parent) function.
    pub async fn wait_get_parent(&self, process: &Process, module: &Module) -> Class {
        retry(|| self.get_parent(process, module)).await
    }
}

#[derive(Copy, Clone)]
struct Field {
    field: Address,
}

impl Field {
    fn get_name<const N: usize>(
        &self,
        process: &Process,
        module: &Module,
    ) -> Result<ArrayCString<N>, Error> {
        process
            .read_pointer(
                self.field + module.offsets.monoclassfield_name,
                module.pointer_size,
            )
            .and_then(|addr| process.read(addr))
    }

    fn get_offset(&self, process: &Process, module: &Module) -> Option<u32> {
        process
            .read(self.field + module.offsets.monoclassfield_offset)
            .ok()
    }
}

/// A Mono-specific implementation for automatic pointer path resolution
#[derive(Clone)]
pub struct UnityPointer<const CAP: usize> {
    cache: RefCell<UnityPointerCache<CAP>>,
    class_name: &'static str,
    nr_of_parents: usize,
    fields: [&'static str; CAP],
    depth: usize,
}

#[derive(Clone, Copy)]
struct UnityPointerCache<const CAP: usize> {
    base_address: Address,
    offsets: [u64; CAP],
    resolved_offsets: usize,
    starting_class: Option<Class>,
}

impl<const CAP: usize> UnityPointer<CAP> {
    /// Creates a new instance of the Pointer struct
    ///
    /// `CAP` should be higher or equal to the number of offsets defined in `fields`.
    ///
    /// If a higher number of offsets is provided, the pointer path will be truncated
    /// according to the value of `CAP`.
    pub fn new(class_name: &'static str, nr_of_parents: usize, fields: &[&'static str]) -> Self {
        let this_fields: [&str; CAP] = {
            let mut iter = fields.iter();
            array::from_fn(|_| iter.next().copied().unwrap_or_default())
        };

        let cache = RefCell::new(UnityPointerCache {
            base_address: Address::default(),
            offsets: [u64::default(); CAP],
            resolved_offsets: usize::default(),
            starting_class: None,
        });

        Self {
            cache,
            class_name,
            nr_of_parents,
            fields: this_fields,
            depth: fields.len().min(CAP),
        }
    }

    /// Tries to resolve the pointer path for the `Mono` class specified
    fn find_offsets(&self, process: &Process, module: &Module, image: &Image) -> Result<(), Error> {
        let mut cache = self.cache.borrow_mut();

        // If the pointer path has already been found, there's no need to continue
        if cache.resolved_offsets == self.depth {
            return Ok(());
        }

        // Logic: the starting class can be recovered with the get_class() function,
        // and parent class can be recovered if needed. However, this is a VERY
        // intensive process because it involves looping through all the main classes
        // in the game. For this reason, once the class is found, we want to store it
        // into the cache, where it can be recovered if this function need to be run again
        // (for example if a previous attempt at pointer path resolution failed)
        let starting_class = match cache.starting_class {
            Some(starting_class) => starting_class,
            _ => {
                let mut current_class = image
                    .get_class(process, module, self.class_name)
                    .ok_or(Error {})?;

                for _ in 0..self.nr_of_parents {
                    current_class = current_class.get_parent(process, module).ok_or(Error {})?;
                }

                cache.starting_class = Some(current_class);
                current_class
            }
        };

        // Recovering the address of the static table is not very CPU intensive,
        // but it might be worth caching it as well
        if cache.base_address.is_null() {
            cache.base_address = starting_class
                .get_static_table(process, module)
                .ok_or(Error {})?;
        };

        // If we already resolved some offsets, we need to traverse them again starting from the base address
        // of the static table in order to recalculate the address of the farthest object we can reach.
        // If no offsets have been resolved yet, we just need to read the base address instead.
        let mut current_object = {
            let mut addr = cache.base_address;
            for &i in &cache.offsets[..cache.resolved_offsets] {
                addr = process.read_pointer(addr + i, module.pointer_size)?;
            }
            addr
        };

        // We keep track of the already resolved offsets in order to skip resolving them again
        for i in cache.resolved_offsets..self.depth {
            let offset_from_string = match self.fields[i].strip_prefix("0x") {
                Some(rem) => u32::from_str_radix(rem, 16).ok(),
                _ => self.fields[i].parse().ok(),
            };

            let current_offset = match offset_from_string {
                Some(offset) => offset as u64,
                _ => {
                    let current_class = match i {
                        0 => starting_class,
                        _ => process
                            .read_pointer(current_object, module.pointer_size)
                            .ok()
                            .filter(|val| !val.is_null())
                            .and_then(|addr| process.read_pointer(addr, module.pointer_size).ok())
                            .filter(|val| !val.is_null())
                            .map(|class| Class { class })
                            .ok_or(Error {})?,
                    };

                    let val = current_class
                        .fields(process, module)
                        .find(|field| {
                            field
                                .get_name::<CSTR>(process, module)
                                .is_ok_and(|name| name.matches(self.fields[i]))
                        })
                        .and_then(|val| val.get_offset(process, module))
                        .ok_or(Error {})? as u64;

                    // Explicitly allowing this clippy because of borrowing rules shenanigans
                    #[allow(clippy::let_and_return)]
                    val
                }
            };

            cache.offsets[i] = current_offset;
            cache.resolved_offsets += 1;

            current_object =
                process.read_pointer(current_object + current_offset, module.pointer_size)?;
        }

        Ok(())
    }

    /// Dereferences the pointer path, returning the memory address of the value of interest
    pub fn deref_offsets(
        &self,
        process: &Process,
        module: &Module,
        image: &Image,
    ) -> Result<Address, Error> {
        self.find_offsets(process, module, image)?;
        let cache = self.cache.borrow();
        let mut address = cache.base_address;
        let (&last, path) = cache.offsets[..self.depth].split_last().ok_or(Error {})?;
        for &offset in path {
            address = process.read_pointer(address + offset, module.pointer_size)?;
        }
        Ok(address + last)
    }

    /// Dereferences the pointer path, returning the value stored at the final memory address
    pub fn deref<T: CheckedBitPattern>(
        &self,
        process: &Process,
        module: &Module,
        image: &Image,
    ) -> Result<T, Error> {
        process.read(self.deref_offsets(process, module, image)?)
    }
}

struct Offsets {
    monoassembly_aname: u8,
    monoassembly_image: u8,
    monoimage_class_cache: u16,
    monointernalhashtable_table: u8,
    monointernalhashtable_size: u8,
    monoclassdef_next_class_cache: u16,
    monoclassdef_klass: u8,
    monoclass_name: u8,
    monoclass_name_space: u8,
    monoclass_fields: u8,
    monoclassdef_field_count: u16,
    monoclass_runtime_info: u8,
    monoclass_vtable_size: u8,
    monoclass_parent: u8,
    monoclassfield_name: u8,
    monoclassfield_offset: u8,
    monoclassruntimeinfo_domain_vtables: u8,
    monovtable_vtable: u8,
    monoclassfieldalignment: u8,
}

impl Offsets {
    const fn new(version: Version, pointer_size: PointerSize) -> Option<&'static Self> {
        match pointer_size {
            PointerSize::Bit64 => match version {
                Version::V1 => Some(&Self {
                    monoassembly_aname: 0x10,
                    monoassembly_image: 0x58,
                    monoimage_class_cache: 0x3D0,
                    monointernalhashtable_table: 0x20,
                    monointernalhashtable_size: 0x18,
                    monoclassdef_next_class_cache: 0x100,
                    monoclassdef_klass: 0x0,
                    monoclass_name: 0x48,
                    monoclass_name_space: 0x50,
                    monoclass_fields: 0xA8,
                    monoclassdef_field_count: 0x94,
                    monoclass_runtime_info: 0xF8,
                    monoclass_vtable_size: 0x18, // MonoVtable.data
                    monoclass_parent: 0x30,
                    monoclassfield_name: 0x8,
                    monoclassfield_offset: 0x18,
                    monoclassruntimeinfo_domain_vtables: 0x8,
                    monovtable_vtable: 0x48,
                    monoclassfieldalignment: 0x20,
                }),
                Version::V2 => Some(&Self {
                    monoassembly_aname: 0x10,
                    monoassembly_image: 0x60,
                    monoimage_class_cache: 0x4C0,
                    monointernalhashtable_table: 0x20,
                    monointernalhashtable_size: 0x18,
                    monoclassdef_next_class_cache: 0x108,
                    monoclassdef_klass: 0x0,
                    monoclass_name: 0x48,
                    monoclass_name_space: 0x50,
                    monoclass_fields: 0x98,
                    monoclassdef_field_count: 0x100,
                    monoclass_runtime_info: 0xD0,
                    monoclass_vtable_size: 0x5C,
                    monoclass_parent: 0x30,
                    monoclassfield_name: 0x8,
                    monoclassfield_offset: 0x18,
                    monoclassruntimeinfo_domain_vtables: 0x8,
                    monovtable_vtable: 0x40,
                    monoclassfieldalignment: 0x20,
                }),
                Version::V3 => Some(&Self {
                    monoassembly_aname: 0x10,
                    monoassembly_image: 0x60,
                    monoimage_class_cache: 0x4D0,
                    monointernalhashtable_table: 0x20,
                    monointernalhashtable_size: 0x18,
                    monoclassdef_next_class_cache: 0x108,
                    monoclassdef_klass: 0x0,
                    monoclass_name: 0x48,
                    monoclass_name_space: 0x50,
                    monoclass_fields: 0x98,
                    monoclassdef_field_count: 0x100,
                    monoclass_runtime_info: 0xD0,
                    monoclass_vtable_size: 0x5C,
                    monoclass_parent: 0x30,
                    monoclassfield_name: 0x8,
                    monoclassfield_offset: 0x18,
                    monoclassruntimeinfo_domain_vtables: 0x8,
                    monovtable_vtable: 0x48,
                    monoclassfieldalignment: 0x20,
                }),
            },
            PointerSize::Bit32 => match version {
                Version::V1 => Some(&Self {
                    monoassembly_aname: 0x8,
                    monoassembly_image: 0x40,
                    monoimage_class_cache: 0x2A0,
                    monointernalhashtable_table: 0x14,
                    monointernalhashtable_size: 0xC,
                    monoclassdef_next_class_cache: 0xA8,
                    monoclassdef_klass: 0x0,
                    monoclass_name: 0x30,
                    monoclass_name_space: 0x34,
                    monoclass_fields: 0x74,
                    monoclassdef_field_count: 0x64,
                    monoclass_runtime_info: 0xA4,
                    monoclass_vtable_size: 0xC, // MonoVtable.data
                    monoclass_parent: 0x24,
                    monoclassfield_name: 0x4,
                    monoclassfield_offset: 0xC,
                    monoclassruntimeinfo_domain_vtables: 0x4,
                    monovtable_vtable: 0x28,
                    monoclassfieldalignment: 0x10,
                }),
                Version::V2 => Some(&Self {
                    monoassembly_aname: 0x8,
                    monoassembly_image: 0x44,
                    monoimage_class_cache: 0x354,
                    monointernalhashtable_table: 0x14,
                    monointernalhashtable_size: 0xC,
                    monoclassdef_next_class_cache: 0xA8,
                    monoclassdef_klass: 0x0,
                    monoclass_name: 0x2C,
                    monoclass_name_space: 0x30,
                    monoclass_fields: 0x60,
                    monoclassdef_field_count: 0xA4,
                    monoclass_runtime_info: 0x84,
                    monoclass_vtable_size: 0x38,
                    monoclass_parent: 0x20,
                    monoclassfield_name: 0x4,
                    monoclassfield_offset: 0xC,
                    monoclassruntimeinfo_domain_vtables: 0x4,
                    monovtable_vtable: 0x28,
                    monoclassfieldalignment: 0x10,
                }),
                Version::V3 => Some(&Self {
                    monoassembly_aname: 0x8,
                    monoassembly_image: 0x48,
                    monoimage_class_cache: 0x35C,
                    monointernalhashtable_table: 0x14,
                    monointernalhashtable_size: 0xC,
                    monoclassdef_next_class_cache: 0xA0,
                    monoclassdef_klass: 0x0,
                    monoclass_name: 0x2C,
                    monoclass_name_space: 0x30,
                    monoclass_fields: 0x60,
                    monoclassdef_field_count: 0x9C,
                    monoclass_runtime_info: 0x7C,
                    monoclass_vtable_size: 0x38,
                    monoclass_parent: 0x20,
                    monoclassfield_name: 0x4,
                    monoclassfield_offset: 0xC,
                    monoclassruntimeinfo_domain_vtables: 0x4,
                    monovtable_vtable: 0x2C,
                    monoclassfieldalignment: 0x10,
                }),
            },
            _ => None,
        }
    }
}

/// The version of Mono that was used for the game. These don't correlate to the
/// Mono version numbers.
#[derive(Copy, Clone, PartialEq, Hash, Debug)]
pub enum Version {
    /// Version 1
    V1,
    /// Version 2
    V2,
    /// Version 3
    V3,
}

fn detect_version(process: &Process) -> Option<Version> {
    if process.get_module_address("mono.dll").is_ok() {
        return Some(Version::V1);
    }

    let unity_module = {
        let address = process.get_module_address("UnityPlayer.dll").ok()?;
        let range = pe::read_size_of_image(process, address)? as u64;
        (address, range)
    };

    const SIG_202X: Signature<6> = Signature::new("00 32 30 32 ?? 2E");

    let Some(addr) = SIG_202X.scan(process, unity_module.0, unity_module.1) else {
        return Some(Version::V2);
    };

    const ZERO: u8 = b'0';
    const NINE: u8 = b'9';

    let version_string = process.read::<[u8; 6]>(addr + 1).ok()?;

    let (before, after) = version_string.split_at(version_string.iter().position(|&x| x == b'.')?);

    let mut unity: u32 = 0;
    for &val in before {
        match val {
            ZERO..=NINE => unity = unity * 10 + (val - ZERO) as u32,
            _ => break,
        }
    }

    let mut unity_minor: u32 = 0;
    for &val in &after[1..] {
        match val {
            ZERO..=NINE => unity_minor = unity_minor * 10 + (val - ZERO) as u32,
            _ => break,
        }
    }

    Some(if (unity == 2021 && unity_minor >= 2) || (unity > 2021) {
        Version::V3
    } else {
        Version::V2
    })
}<|MERGE_RESOLUTION|>--- conflicted
+++ resolved
@@ -2,14 +2,6 @@
 //! backend.
 
 use crate::{
-<<<<<<< HEAD
-    deep_pointer::DeepPointer,
-    file_format::pe,
-    future::retry,
-    signature::{Signature, SignatureScanner},
-    string::ArrayCString,
-    Address, Address32, Address64, Error, PointerSize, Process,
-=======
     file_format::pe, future::retry, signature::Signature, string::ArrayCString, Address, Address32,
     Address64, Error, PointerSize, Process,
 };
@@ -17,7 +9,6 @@
     array,
     cell::RefCell,
     iter::{self, FusedIterator},
->>>>>>> 2ab38e8f
 };
 
 #[cfg(feature = "derive")]
