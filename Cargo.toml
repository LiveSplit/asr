[package]
name = "asr"
version = "0.1.0"
edition = "2021"

# See more keys and their definitions at https://doc.rust-lang.org/cargo/reference/manifest.html

[dependencies]
arrayvec = { version = "0.7.2", default-features = false }
asr-derive = { path = "asr-derive", optional = true }
bitflags = { version = "2.2.1", optional = true }
bytemuck = { version = "1.13.1", features = ["derive", "min_const_generics"] }
itoa = { version = "1.0.1", default-features = false, optional = true }
memchr = { version = "2.5.0", default-features = false, optional = true }
ryu = { version = "1.0.11", default-features = false, optional = true }
time = { version = "0.3.5", default-features = false }

[target.'cfg(target_os = "wasi")'.dependencies]
libm = { version = "0.2.7", optional = true }
wasi = { version = "0.11.0", default-features = false }

[features]
alloc = []
derive = ["asr-derive"]
flags = ["bitflags"]
float-vars = ["ryu"]
float-vars-small = ["float-vars", "ryu/small"]
integer-vars = ["itoa"]
signature = ["memchr"]
wasi-no-std = ["libm"]

# Game Engines
unity = ["signature", "asr-derive?/unity"]

# Emulators
<<<<<<< HEAD
gba = ["flags", "signature"]
=======
gba = []
gcn = ["flags"]
>>>>>>> 479b8549
genesis = ["flags", "signature"]
ps1 = ["flags", "signature"]
ps2 = ["flags", "signature"]<|MERGE_RESOLUTION|>--- conflicted
+++ resolved
@@ -33,12 +33,8 @@
 unity = ["signature", "asr-derive?/unity"]
 
 # Emulators
-<<<<<<< HEAD
 gba = ["flags", "signature"]
-=======
-gba = []
 gcn = ["flags"]
->>>>>>> 479b8549
 genesis = ["flags", "signature"]
 ps1 = ["flags", "signature"]
 ps2 = ["flags", "signature"]